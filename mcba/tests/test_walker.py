--- conflicted
+++ resolved
@@ -291,11 +291,7 @@
     
     def compare_all(self, fname):
         print("reading in: ", fname)
-<<<<<<< HEAD
-        handle, = db.get_handles(fname)
-=======
         handle, = db.get_handles(fname, np_sql_mode='v1')
->>>>>>> a57ad113
         par = db.get_param(handle)
 
         model = SingleImpurity(par)
